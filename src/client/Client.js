const EventEmitter = require('events').EventEmitter;
const mergeDefault = require('../util/MergeDefault');
const Constants = require('../util/Constants');
const RESTManager = require('./rest/RESTManager');
const ClientDataManager = require('./ClientDataManager');
const ClientManager = require('./ClientManager');
const ClientDataResolver = require('./ClientDataResolver');
const ClientVoiceManager = require('./voice/ClientVoiceManager');
const WebSocketManager = require('./websocket/WebSocketManager');
const ActionsManager = require('./actions/ActionsManager');
const Collection = require('../util/Collection');

/**
 * The starting point for making a Discord Bot.
 * @extends {EventEmitter}
 */
class Client extends EventEmitter {

  /**
   * Creates an instance of Client.
   * @param {ClientOptions} [options] options to pass to the client
   */
  constructor(options) {
    super();
    this.options = mergeDefault(Constants.DefaultOptions, options);
    /**
     * The REST manager of the client
     * @type {RESTManager}
     * @private
     */
    this.rest = new RESTManager(this);
    /**
     * The data manager of the Client
     * @type {ClientDataManager}
     * @private
     */
    this.dataManager = new ClientDataManager(this);
    /**
     * The manager of the Client
     * @type {ClientManager}
     * @private
     */
    this.manager = new ClientManager(this);
    /**
     * The WebSocket Manager of the Client
     * @type {WebSocketManager}
     * @private
     */
    this.ws = new WebSocketManager(this);
    /**
     * The Data Resolver of the Client
     * @type {ClientDataResolver}
     * @private
     */
    this.resolver = new ClientDataResolver(this);
    /**
     * The Action Manager of the Client
     * @type {ActionsManager}
     * @private
     */
    this.actions = new ActionsManager(this);
    /**
     * The Voice Manager of the Client
     * @type {ClientVoiceManager}
     * @private
     */
    this.voice = new ClientVoiceManager(this);
    /**
     * A Collection of the Client's stored users
     * @type {Collection<String, User>}
     */
    this.users = new Collection();
    /**
     * A Collection of the Client's stored guilds
     * @type {Collection<String, Guild>}
     */
    this.guilds = new Collection();
    /**
     * A Collection of the Client's stored channels
     * @type {Collection<String, Channel>}
     */
    this.channels = new Collection();
    /**
     * The authorization token for the logged in user/bot.
     * @type {?String}
     */
    this.token = null;
    /**
     * The ClientUser representing the logged in Client
     * @type {?ClientUser}
     */
    this.user = null;
    /**
     * The email, if there is one, for the logged in Client
     * @type {?String}
     */
    this.email = null;
    /**
     * The password, if there is one, for the logged in Client
     * @type {?String}
     */
    this.password = null;
    /**
     * The time in milliseconds the Client connected
     * @type {?Number}
     */
    this.readyTime = null;
  }

  /**
   * Logs the client in. If successful, resolves with the account's token. <warn>If you're making a bot, it's
   * much better to use a bot account rather than a user account.
   * Bot accounts have higher rate limits and have access to some features user accounts don't have. User bots
   * that are making a lot of API requests can even be banned.</warn>
   * @param  {String} emailOrToken The email or token used for the account. If it is an email, a password _must_ be
   * provided.
   * @param  {String} [password] The password for the account, only needed if an email was provided.
   * @return {Promise<String>}
   * @example
   * // log the client in using a token
   * const token = 'my token';
   * client.login(token);
   * @example
   * // log the client in using email and password
   * const email = 'user@email.com';
   * const password = 'supersecret123';
   * client.login(email, password);
   */
  login(email, password) {
    if (password) {
      // login with email and password
      return this.rest.methods.loginEmailPassword(email, password);
    }
    // login with token
    return this.rest.methods.loginToken(email);
  }

  /**
<<<<<<< HEAD
   * Returns a Collection, mapping Guild ID to Voice Connections.
   * @readonly
   * @type {Collection<String, VoiceConnection>}
   */
  get voiceConnections() {
    return this.voice.connections;
=======
   * The uptime for the logged in Client
   * @type {?Number}
   */
  get uptime() {
    return this.readyTime ? Date.now() - this.readyTime : null;
>>>>>>> cdb74a75
  }

}

module.exports = Client;<|MERGE_RESOLUTION|>--- conflicted
+++ resolved
@@ -136,20 +136,12 @@
   }
 
   /**
-<<<<<<< HEAD
    * Returns a Collection, mapping Guild ID to Voice Connections.
    * @readonly
    * @type {Collection<String, VoiceConnection>}
    */
   get voiceConnections() {
     return this.voice.connections;
-=======
-   * The uptime for the logged in Client
-   * @type {?Number}
-   */
-  get uptime() {
-    return this.readyTime ? Date.now() - this.readyTime : null;
->>>>>>> cdb74a75
   }
 
 }
