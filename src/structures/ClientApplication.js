--- conflicted
+++ resolved
@@ -1,9 +1,5 @@
 const Snowflake = require('../util/Snowflake');
 const { ClientApplicationAssetTypes } = require('../util/Constants');
-<<<<<<< HEAD
-=======
-const DataResolver = require('../util/DataResolver');
->>>>>>> cfd26bf6
 const Base = require('./Base');
 
 const AssetTypes = Object.keys(ClientApplicationAssetTypes);
@@ -97,17 +93,6 @@
   }
 
   /**
-<<<<<<< HEAD
-   * A link to this application's cover image.
-   * @param {ImageURLOptions} [options={}] Options for the Image URL
-   * @returns {?string} URL to the cover image
-   */
-  coverImage({ format, size } = {}) {
-    if (!this.cover) return null;
-    return this.client.rest.cdn.AppIcon(this.id, this.cover, { format, size });
-  }
-
-  /**
    * Asset data.
    * @typedef {Object} ClientAsset
    * @property {Snowflake} id The asset ID
@@ -118,10 +103,6 @@
   /**
    * Gets the clients rich presence assets.
    * @returns {Promise<Array<ClientAsset>>}
-=======
-   * Get rich presence assets.
-   * @returns {Promise<Object>}
->>>>>>> cfd26bf6
    */
   fetchAssets() {
     return this.client.api.oauth2.applications(this.id).assets.get()
