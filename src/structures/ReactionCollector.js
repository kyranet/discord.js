--- conflicted
+++ resolved
@@ -44,10 +44,6 @@
      */
     this.total = 0;
 
-<<<<<<< HEAD
-    if (this.client.getMaxListeners() !== 0) this.client.setMaxListeners(this.client.getMaxListeners() + 1);
-    this.client.on('messageReactionAdd', this.listener);
-=======
     this.empty = this.empty.bind(this);
     this._handleChannelDeletion = this._handleChannelDeletion.bind(this);
     this._handleGuildDeletion = this._handleGuildDeletion.bind(this);
@@ -80,17 +76,12 @@
       this.total--;
       if (!this.collected.some(r => r.users.cache.has(user.id))) this.users.delete(user.id);
     });
->>>>>>> d7c5baf7
   }
 
   /**
    * Handles an incoming reaction for possible collection.
    * @param {MessageReaction} reaction The reaction to possibly collect
-<<<<<<< HEAD
-   * @returns {?{key: Snowflake, value: MessageReaction}}
-=======
    * @returns {?Snowflake|string}
->>>>>>> d7c5baf7
    * @private
    */
   collect(reaction) {
@@ -191,14 +182,8 @@
    * @param {MessageReaction} reaction The message reaction to get the key for
    * @returns {Snowflake|string}
    */
-<<<<<<< HEAD
-  cleanup() {
-    this.client.removeListener('messageReactionAdd', this.listener);
-    if (this.client.getMaxListeners() !== 0) this.client.setMaxListeners(this.client.getMaxListeners() - 1);
-=======
   static key(reaction) {
     return reaction.emoji.id || reaction.emoji.name;
->>>>>>> d7c5baf7
   }
 }
 
