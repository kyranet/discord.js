<<<<<<< HEAD
const User = require('./User');
const Collection = require('../util/Collection');
const ClientUserSettings = require('./ClientUserSettings');
const ClientUserGuildSettings = require('./ClientUserGuildSettings');
const Constants = require('../util/Constants');
const util = require('util');
=======
'use strict';

const DataResolver = require('../util/DataResolver');
const Structures = require('../util/Structures');
>>>>>>> d7c5baf7

/**
 * Represents the logged in client's Discord user.
 * @extends {User}
 */
<<<<<<< HEAD
class ClientUser extends User {
  setup(data) {
    super.setup(data);

    /**
     * Whether or not this account has been verified
     * @type {boolean}
     */
    this.verified = data.verified;

    /**
     * The email of this account
     * <warn>This is only filled when using a user account.</warn>
     * @type {?string}
     * @deprecated
     */
    this.email = data.email;
    this.localPresence = {};
=======
class ClientUser extends Structures.get('User') {
  constructor(client, data) {
    super(client, data);
>>>>>>> d7c5baf7
    this._typing = new Map();
  }

<<<<<<< HEAD
    /**
     * A Collection of friends for the logged in user
     * <warn>This is only filled when using a user account.</warn>
     * @type {Collection<Snowflake, User>}
     * @deprecated
     */
    this.friends = new Collection();

    /**
     * A Collection of blocked users for the logged in user
     * <warn>This is only filled when using a user account.</warn>
     * @type {Collection<Snowflake, User>}
     * @deprecated
     */
    this.blocked = new Collection();

    /**
     * A Collection of notes for the logged in user
     * <warn>This is only filled when using a user account.</warn>
     * @type {Collection<Snowflake, string>}
     * @deprecated
     */
    this.notes = new Collection();

    /**
     * If the user has Discord premium (nitro)
     * <warn>This is only filled when using a user account.</warn>
     * @type {?boolean}
     * @deprecated
     */
    this.premium = typeof data.premium === 'boolean' ? data.premium : null;

    /**
     * If the user has MFA enabled on their account
     * @type {boolean}
     */
    this.mfaEnabled = data.mfa_enabled;

    /**
     * If the user has ever used a mobile device on Discord
     * <warn>This is only filled when using a user account.</warn>
     * @type {?boolean}
     * @deprecated
     */
    this.mobile = typeof data.mobile === 'boolean' ? data.mobile : null;

    /**
     * Various settings for this user
     * <warn>This is only filled when using a user account.</warn>
     * @type {?ClientUserSettings}
     * @deprecated
     */
    this.settings = data.user_settings ? new ClientUserSettings(this, data.user_settings) : null;

    /**
     * All of the user's guild settings
     * <warn>This is only filled when using a user account</warn>
     * @type {Collection<Snowflake, ClientUserGuildSettings>}
     * @deprecated
     */
    this.guildSettings = new Collection();
    if (data.user_guild_settings) {
      for (const settings of data.user_guild_settings) {
        this.guildSettings.set(settings.guild_id, new ClientUserGuildSettings(settings, this.client));
      }
    }
=======
  _patch(data) {
    super._patch(data);

    if ('verified' in data) {
      /**
       * Whether or not this account has been verified
       * @type {boolean}
       */
      this.verified = data.verified;
    }

    if ('mfa_enabled' in data) {
      /**
       * If the bot's {@link ClientApplication#owner Owner} has MFA enabled on their account
       * @type {?boolean}
       */
      this.mfaEnabled = typeof data.mfa_enabled === 'boolean' ? data.mfa_enabled : null;
    } else if (typeof this.mfaEnabled === 'undefined') {
      this.mfaEnabled = null;
    }

    if (data.token) this.client.token = data.token;
  }

  /**
   * ClientUser's presence
   * @type {Presence}
   * @readonly
   */
  get presence() {
    return this.client.presence;
>>>>>>> d7c5baf7
  }

  edit(data) {
    return this.client.api
      .users('@me')
      .patch({ data })
      .then(newData => {
        this.client.token = newData.token;
        const { updated } = this.client.actions.UserUpdate.handle(newData);
        if (updated) return updated;
        return this;
      });
  }

  /**
   * Sets the username of the logged in client.
   * <info>Changing usernames in Discord is heavily rate limited, with only 2 requests
   * every hour. Use this sparingly!</info>
   * @param {string} username The new username
   * @returns {Promise<ClientUser>}
   * @example
   * // Set username
   * client.user.setUsername('discordjs')
   *   .then(user => console.log(`My new username is ${user.username}`))
   *   .catch(console.error);
   */
  setUsername(username) {
    return this.edit({ username });
  }

  /**
<<<<<<< HEAD
   * Changes the email for the client user's account.
   * <warn>This is only available when using a user account.</warn>
   * @param {string} email New email to change to
   * @param {string} password Current password
   * @returns {Promise<ClientUser>}
   * @deprecated
   * @example
   * // Set email
   * client.user.setEmail('bob@gmail.com', 'some amazing password 123')
   *   .then(user => console.log(`My new email is ${user.email}`))
   *   .catch(console.error);
   */
  setEmail(email, password) {
    return this.client.rest.methods.updateCurrentUser({ email }, password);
  }

  /**
   * Changes the password for the client user's account.
   * <warn>This is only available when using a user account.</warn>
   * @param {string} newPassword New password to change to
   * @param {string} oldPassword Current password
   * @returns {Promise<ClientUser>}
   * @deprecated
   * @example
   * // Set password
   * client.user.setPassword('some new amazing password 456', 'some amazing password 123')
   *   .then(user => console.log('New password set!'))
   *   .catch(console.error);
   */
  setPassword(newPassword, oldPassword) {
    return this.client.rest.methods.updateCurrentUser({ password: newPassword }, oldPassword);
  }

  /**
   * Set the avatar of the logged in client.
=======
   * Sets the avatar of the logged in client.
>>>>>>> d7c5baf7
   * @param {BufferResolvable|Base64Resolvable} avatar The new avatar
   * @returns {Promise<ClientUser>}
   * @example
   * // Set avatar
   * client.user.setAvatar('./avatar.png')
   *   .then(user => console.log(`New avatar set!`))
   *   .catch(console.error);
   */
<<<<<<< HEAD
  setAvatar(avatar) {
    return this.client.resolver.resolveImage(avatar).then(data =>
      this.client.rest.methods.updateCurrentUser({ avatar: data })
    );
=======
  async setAvatar(avatar) {
    return this.edit({ avatar: await DataResolver.resolveImage(avatar) });
>>>>>>> d7c5baf7
  }

  /**
   * Data resembling a raw Discord presence.
   * @typedef {Object} PresenceData
   * @property {PresenceStatusData} [status] Status of the user
   * @property {boolean} [afk] Whether the user is AFK
<<<<<<< HEAD
   * @property {Object} [game] Game the user is playing
   * @property {string} [game.name] Name of the game
   * @property {string} [game.url] Twitch stream URL
   * @property {?ActivityType|number} [game.type] Type of the activity
=======
   * @property {Object} [activity] Activity the user is playing
   * @property {Object|string} [activity.application] An application object or application id
   * @property {string} [activity.application.id] The id of the application
   * @property {string} [activity.name] Name of the activity
   * @property {ActivityType|number} [activity.type] Type of the activity
   * @property {string} [activity.url] Stream url
   * @property {?number|number[]} [shardID] Shard Id(s) to have the activity set on
>>>>>>> d7c5baf7
   */

  /**
   * Sets the full presence of the client user.
   * @param {PresenceData} data Data for the presence
<<<<<<< HEAD
   * @returns {Promise<ClientUser>}
   * @example
   * // Set the client user's presence
   * client.user.setPresence({ game: { name: 'with discord.js' }, status: 'idle' })
=======
   * @returns {Promise<Presence>}
   * @example
   * // Set the client user's presence
   * client.user.setPresence({ activity: { name: 'with discord.js' }, status: 'idle' })
>>>>>>> d7c5baf7
   *   .then(console.log)
   *   .catch(console.error);
   */
  setPresence(data) {
<<<<<<< HEAD
    // {"op":3,"d":{"status":"dnd","since":0,"game":null,"afk":false}}
    return new Promise(resolve => {
      let status = this.localPresence.status || this.presence.status;
      let game = this.localPresence.game;
      let afk = this.localPresence.afk || this.presence.afk;

      if (!game && this.presence.game) {
        game = {
          name: this.presence.game.name,
          type: this.presence.game.type,
          url: this.presence.game.url,
        };
      }

      if (data.status) {
        if (typeof data.status !== 'string') throw new TypeError('Status must be a string');
        if (this.bot) {
          status = data.status;
        } else {
          this.settings.update(Constants.UserSettingsMap.status, data.status);
          status = 'invisible';
        }
      }

      if (data.game) {
        game = data.game;
        game.type = game.url && typeof game.type === 'undefined' ? 1 : game.type || 0;
        if (typeof game.type === 'string') {
          game.type = Constants.ActivityTypes.indexOf(game.type.toUpperCase());
        }
      } else if (typeof data.game !== 'undefined') {
        game = null;
      }

      if (typeof data.afk !== 'undefined') afk = data.afk;
      afk = Boolean(afk);

      this.localPresence = { status, game, afk };
      this.localPresence.since = 0;
      this.localPresence.game = this.localPresence.game || null;

      this.client.ws.send({
        op: 3,
        d: this.localPresence,
      });

      this.client._setPresence(this.id, this.localPresence);

      resolve(this);
    });
=======
    return this.client.presence.set(data);
>>>>>>> d7c5baf7
  }

  /**
   * A user's status. Must be one of:
   * * `online`
   * * `idle`
   * * `invisible`
   * * `dnd` (do not disturb)
<<<<<<< HEAD
   * @typedef {string} PresenceStatus
=======
   * @typedef {string} PresenceStatusData
>>>>>>> d7c5baf7
   */

  /**
   * Sets the status of the client user.
<<<<<<< HEAD
   * @param {PresenceStatus} status Status to change to
   * @returns {Promise<ClientUser>}
=======
   * @param {PresenceStatusData} status Status to change to
   * @param {?number|number[]} [shardID] Shard ID(s) to have the activity set on
   * @returns {Promise<Presence>}
>>>>>>> d7c5baf7
   * @example
   * // Set the client user's status
   * client.user.setStatus('idle')
   *   .then(console.log)
   *   .catch(console.error);
<<<<<<< HEAD
   */
  setStatus(status) {
    return this.setPresence({ status });
  }

  /**
   * Sets the game the client user is playing.
   * @param {?string} game Game being played
   * @param {?string} [streamingURL] Twitch stream URL
   * @returns {Promise<ClientUser>}
   * @deprecated
   */
  setGame(game, streamingURL) {
    if (!game) return this.setPresence({ game: null });
    return this.setPresence({
      game: {
        name: game,
        url: streamingURL,
      },
    });
  }

  /**
   * Sets the activity the client user is playing.
   * @param {?string} name Activity being played
   * @param {Object} [options] Options for setting the activity
   * @param {string} [options.url] Twitch stream URL
   * @param {ActivityType|number} [options.type] Type of the activity
   * @returns {Promise<Presence>}
   * @example
   * client.user.setActivity('YouTube', { type: 'WATCHING' })
   *   .then(presence => console.log(`Activity set to ${presence.game ? presence.game.name : 'none'}`))
   *   .catch(console.error);
   */
  setActivity(name, { url, type } = {}) {
    if (!name) return this.setPresence({ game: null });
    return this.setPresence({
      game: { name, type, url },
    }).then(clientUser => clientUser.presence);
  }

  /**
   * Sets/removes the AFK flag for the client user.
   * @param {boolean} afk Whether or not the user is AFK
   * @returns {Promise<ClientUser>}
   */
  setAFK(afk) {
    return this.setPresence({ afk });
  }

  /**
   * Fetches messages that mentioned the client's user.
   * <warn>This is only available when using a user account.</warn>
   * @param {Object} [options] Options for the fetch
   * @param {number} [options.limit=25] Maximum number of mentions to retrieve
   * @param {boolean} [options.roles=true] Whether to include role mentions
   * @param {boolean} [options.everyone=true] Whether to include everyone/here mentions
   * @param {GuildResolvable} [options.guild] Limit the search to a specific guild
   * @returns {Promise<Message[]>}
   * @deprecated
   * @example
   * // Fetch mentions
   * client.user.fetchMentions()
   *   .then(console.log)
   *   .catch(console.error);
   * @example
   * // Fetch mentions from a guild
   * client.user.fetchMentions({ guild: '222078108977594368' })
   *   .then(console.log)
   *   .catch(console.error);
   */
  fetchMentions(options = {}) {
    return this.client.rest.methods.fetchMentions(options);
  }

  /**
   * Send a friend request.
   * <warn>This is only available when using a user account.</warn>
   * @param {UserResolvable} user The user to send the friend request to
   * @returns {Promise<User>} The user the friend request was sent to
   * @deprecated
   */
  addFriend(user) {
    user = this.client.resolver.resolveUser(user);
    return this.client.rest.methods.addFriend(user);
  }

  /**
   * Remove a friend.
   * <warn>This is only available when using a user account.</warn>
   * @param {UserResolvable} user The user to remove from your friends
   * @returns {Promise<User>} The user that was removed
   * @deprecated
=======
>>>>>>> d7c5baf7
   */
  setStatus(status, shardID) {
    return this.setPresence({ status, shardID });
  }

  /**
<<<<<<< HEAD
   * Creates a guild.
   * <warn>This is only available to bots in less than 10 guilds and user accounts.</warn>
   * @param {string} name The name of the guild
   * @param {string} [region] The region for the server
   * @param {BufferResolvable|Base64Resolvable} [icon=null] The icon for the guild
   * @returns {Promise<Guild>} The guild that was created
   */
  createGuild(name, region, icon = null) {
    if (typeof icon === 'string' && icon.startsWith('data:')) {
      return this.client.rest.methods.createGuild({ name, icon, region });
    } else {
      return this.client.resolver.resolveImage(icon).then(data =>
        this.client.rest.methods.createGuild({ name, icon: data, region })
      );
    }
  }
=======
   * Options for setting an activity
   * @typedef ActivityOptions
   * @type {Object}
   * @property {string} [url] Twitch stream URL
   * @property {ActivityType|number} [type] Type of the activity
   * @property {?number|number[]} [shardID] Shard Id(s) to have the activity set on
   */
>>>>>>> d7c5baf7

  /**
   * Sets the activity the client user is playing.
   * @param {string|ActivityOptions} [name] Activity being played, or options for setting the activity
   * @param {ActivityOptions} [options] Options for setting the activity
   * @returns {Promise<Presence>}
   * @example
   * // Set the client user's activity
   * client.user.setActivity('discord.js', { type: 'WATCHING' })
   *   .then(presence => console.log(`Activity set to ${presence.activities[0].name}`))
   *   .catch(console.error);
   */
  setActivity(name, options = {}) {
    if (!name) return this.setPresence({ activity: null, shardID: options.shardID });

<<<<<<< HEAD
  /**
   * Creates a Group DM.
   * @param {GroupDMRecipientOptions[]} recipients The recipients
   * @returns {Promise<GroupDMChannel>}
   * @example
   * // Create a Group DM with a token provided from OAuth
   * client.user.createGroupDM([{
   *   user: '66564597481480192',
   *   accessToken: token
   * }])
   *   .then(console.log)
   *   .catch(console.error);
   */
  createGroupDM(recipients) {
    return this.client.rest.methods.createGroupDM({
      recipients: recipients.map(u => this.client.resolver.resolveUserID(u.user)),
      accessTokens: recipients.map(u => u.accessToken),
      nicks: recipients.reduce((o, r) => {
        if (r.nick) o[r.user ? r.user.id : r.id] = r.nick;
        return o;
      }, {}),
    });
  }

  /**
   * Accepts an invite to join a guild.
   * <warn>This is only available when using a user account.</warn>
   * @param {Invite|string} invite Invite or code to accept
   * @returns {Promise<Guild>} Joined guild
   * @deprecated
=======
    const activity = Object.assign({}, options, typeof name === 'object' ? name : { name });
    return this.setPresence({ activity, shardID: activity.shardID });
  }

  /**
   * Sets/removes the AFK flag for the client user.
   * @param {boolean} afk Whether or not the user is AFK
   * @returns {Promise<Presence>}
>>>>>>> d7c5baf7
   */
  setAFK(afk) {
    return this.setPresence({ afk });
  }
}

ClientUser.prototype.acceptInvite =
  util.deprecate(ClientUser.prototype.acceptInvite, 'ClientUser#acceptInvite: userbot methods will be removed');

ClientUser.prototype.setGame =
  util.deprecate(ClientUser.prototype.setGame, 'ClientUser#setGame: use ClientUser#setActivity instead');

ClientUser.prototype.addFriend =
  util.deprecate(ClientUser.prototype.addFriend, 'ClientUser#addFriend: userbot methods will be removed');

ClientUser.prototype.removeFriend =
  util.deprecate(ClientUser.prototype.removeFriend, 'ClientUser#removeFriend: userbot methods will be removed');

ClientUser.prototype.setPassword =
  util.deprecate(ClientUser.prototype.setPassword, 'ClientUser#setPassword: userbot methods will be removed');

ClientUser.prototype.setEmail =
  util.deprecate(ClientUser.prototype.setEmail, 'ClientUser#setEmail: userbot methods will be removed');

ClientUser.prototype.fetchMentions =
  util.deprecate(ClientUser.prototype.fetchMentions, 'ClientUser#fetchMentions: userbot methods will be removed');

module.exports = ClientUser;<|MERGE_RESOLUTION|>--- conflicted
+++ resolved
@@ -1,116 +1,18 @@
-<<<<<<< HEAD
-const User = require('./User');
-const Collection = require('../util/Collection');
-const ClientUserSettings = require('./ClientUserSettings');
-const ClientUserGuildSettings = require('./ClientUserGuildSettings');
-const Constants = require('../util/Constants');
-const util = require('util');
-=======
 'use strict';
 
 const DataResolver = require('../util/DataResolver');
 const Structures = require('../util/Structures');
->>>>>>> d7c5baf7
 
 /**
  * Represents the logged in client's Discord user.
  * @extends {User}
  */
-<<<<<<< HEAD
-class ClientUser extends User {
-  setup(data) {
-    super.setup(data);
-
-    /**
-     * Whether or not this account has been verified
-     * @type {boolean}
-     */
-    this.verified = data.verified;
-
-    /**
-     * The email of this account
-     * <warn>This is only filled when using a user account.</warn>
-     * @type {?string}
-     * @deprecated
-     */
-    this.email = data.email;
-    this.localPresence = {};
-=======
 class ClientUser extends Structures.get('User') {
   constructor(client, data) {
     super(client, data);
->>>>>>> d7c5baf7
     this._typing = new Map();
   }
 
-<<<<<<< HEAD
-    /**
-     * A Collection of friends for the logged in user
-     * <warn>This is only filled when using a user account.</warn>
-     * @type {Collection<Snowflake, User>}
-     * @deprecated
-     */
-    this.friends = new Collection();
-
-    /**
-     * A Collection of blocked users for the logged in user
-     * <warn>This is only filled when using a user account.</warn>
-     * @type {Collection<Snowflake, User>}
-     * @deprecated
-     */
-    this.blocked = new Collection();
-
-    /**
-     * A Collection of notes for the logged in user
-     * <warn>This is only filled when using a user account.</warn>
-     * @type {Collection<Snowflake, string>}
-     * @deprecated
-     */
-    this.notes = new Collection();
-
-    /**
-     * If the user has Discord premium (nitro)
-     * <warn>This is only filled when using a user account.</warn>
-     * @type {?boolean}
-     * @deprecated
-     */
-    this.premium = typeof data.premium === 'boolean' ? data.premium : null;
-
-    /**
-     * If the user has MFA enabled on their account
-     * @type {boolean}
-     */
-    this.mfaEnabled = data.mfa_enabled;
-
-    /**
-     * If the user has ever used a mobile device on Discord
-     * <warn>This is only filled when using a user account.</warn>
-     * @type {?boolean}
-     * @deprecated
-     */
-    this.mobile = typeof data.mobile === 'boolean' ? data.mobile : null;
-
-    /**
-     * Various settings for this user
-     * <warn>This is only filled when using a user account.</warn>
-     * @type {?ClientUserSettings}
-     * @deprecated
-     */
-    this.settings = data.user_settings ? new ClientUserSettings(this, data.user_settings) : null;
-
-    /**
-     * All of the user's guild settings
-     * <warn>This is only filled when using a user account</warn>
-     * @type {Collection<Snowflake, ClientUserGuildSettings>}
-     * @deprecated
-     */
-    this.guildSettings = new Collection();
-    if (data.user_guild_settings) {
-      for (const settings of data.user_guild_settings) {
-        this.guildSettings.set(settings.guild_id, new ClientUserGuildSettings(settings, this.client));
-      }
-    }
-=======
   _patch(data) {
     super._patch(data);
 
@@ -142,7 +44,6 @@
    */
   get presence() {
     return this.client.presence;
->>>>>>> d7c5baf7
   }
 
   edit(data) {
@@ -174,45 +75,7 @@
   }
 
   /**
-<<<<<<< HEAD
-   * Changes the email for the client user's account.
-   * <warn>This is only available when using a user account.</warn>
-   * @param {string} email New email to change to
-   * @param {string} password Current password
-   * @returns {Promise<ClientUser>}
-   * @deprecated
-   * @example
-   * // Set email
-   * client.user.setEmail('bob@gmail.com', 'some amazing password 123')
-   *   .then(user => console.log(`My new email is ${user.email}`))
-   *   .catch(console.error);
-   */
-  setEmail(email, password) {
-    return this.client.rest.methods.updateCurrentUser({ email }, password);
-  }
-
-  /**
-   * Changes the password for the client user's account.
-   * <warn>This is only available when using a user account.</warn>
-   * @param {string} newPassword New password to change to
-   * @param {string} oldPassword Current password
-   * @returns {Promise<ClientUser>}
-   * @deprecated
-   * @example
-   * // Set password
-   * client.user.setPassword('some new amazing password 456', 'some amazing password 123')
-   *   .then(user => console.log('New password set!'))
-   *   .catch(console.error);
-   */
-  setPassword(newPassword, oldPassword) {
-    return this.client.rest.methods.updateCurrentUser({ password: newPassword }, oldPassword);
-  }
-
-  /**
-   * Set the avatar of the logged in client.
-=======
    * Sets the avatar of the logged in client.
->>>>>>> d7c5baf7
    * @param {BufferResolvable|Base64Resolvable} avatar The new avatar
    * @returns {Promise<ClientUser>}
    * @example
@@ -221,15 +84,8 @@
    *   .then(user => console.log(`New avatar set!`))
    *   .catch(console.error);
    */
-<<<<<<< HEAD
-  setAvatar(avatar) {
-    return this.client.resolver.resolveImage(avatar).then(data =>
-      this.client.rest.methods.updateCurrentUser({ avatar: data })
-    );
-=======
   async setAvatar(avatar) {
     return this.edit({ avatar: await DataResolver.resolveImage(avatar) });
->>>>>>> d7c5baf7
   }
 
   /**
@@ -237,12 +93,6 @@
    * @typedef {Object} PresenceData
    * @property {PresenceStatusData} [status] Status of the user
    * @property {boolean} [afk] Whether the user is AFK
-<<<<<<< HEAD
-   * @property {Object} [game] Game the user is playing
-   * @property {string} [game.name] Name of the game
-   * @property {string} [game.url] Twitch stream URL
-   * @property {?ActivityType|number} [game.type] Type of the activity
-=======
    * @property {Object} [activity] Activity the user is playing
    * @property {Object|string} [activity.application] An application object or application id
    * @property {string} [activity.application.id] The id of the application
@@ -250,81 +100,20 @@
    * @property {ActivityType|number} [activity.type] Type of the activity
    * @property {string} [activity.url] Stream url
    * @property {?number|number[]} [shardID] Shard Id(s) to have the activity set on
->>>>>>> d7c5baf7
    */
 
   /**
    * Sets the full presence of the client user.
    * @param {PresenceData} data Data for the presence
-<<<<<<< HEAD
-   * @returns {Promise<ClientUser>}
-   * @example
-   * // Set the client user's presence
-   * client.user.setPresence({ game: { name: 'with discord.js' }, status: 'idle' })
-=======
    * @returns {Promise<Presence>}
    * @example
    * // Set the client user's presence
    * client.user.setPresence({ activity: { name: 'with discord.js' }, status: 'idle' })
->>>>>>> d7c5baf7
    *   .then(console.log)
    *   .catch(console.error);
    */
   setPresence(data) {
-<<<<<<< HEAD
-    // {"op":3,"d":{"status":"dnd","since":0,"game":null,"afk":false}}
-    return new Promise(resolve => {
-      let status = this.localPresence.status || this.presence.status;
-      let game = this.localPresence.game;
-      let afk = this.localPresence.afk || this.presence.afk;
-
-      if (!game && this.presence.game) {
-        game = {
-          name: this.presence.game.name,
-          type: this.presence.game.type,
-          url: this.presence.game.url,
-        };
-      }
-
-      if (data.status) {
-        if (typeof data.status !== 'string') throw new TypeError('Status must be a string');
-        if (this.bot) {
-          status = data.status;
-        } else {
-          this.settings.update(Constants.UserSettingsMap.status, data.status);
-          status = 'invisible';
-        }
-      }
-
-      if (data.game) {
-        game = data.game;
-        game.type = game.url && typeof game.type === 'undefined' ? 1 : game.type || 0;
-        if (typeof game.type === 'string') {
-          game.type = Constants.ActivityTypes.indexOf(game.type.toUpperCase());
-        }
-      } else if (typeof data.game !== 'undefined') {
-        game = null;
-      }
-
-      if (typeof data.afk !== 'undefined') afk = data.afk;
-      afk = Boolean(afk);
-
-      this.localPresence = { status, game, afk };
-      this.localPresence.since = 0;
-      this.localPresence.game = this.localPresence.game || null;
-
-      this.client.ws.send({
-        op: 3,
-        d: this.localPresence,
-      });
-
-      this.client._setPresence(this.id, this.localPresence);
-
-      resolve(this);
-    });
-=======
     return this.client.presence.set(data);
->>>>>>> d7c5baf7
   }
 
   /**
@@ -333,148 +122,25 @@
    * * `idle`
    * * `invisible`
    * * `dnd` (do not disturb)
-<<<<<<< HEAD
-   * @typedef {string} PresenceStatus
-=======
    * @typedef {string} PresenceStatusData
->>>>>>> d7c5baf7
    */
 
   /**
    * Sets the status of the client user.
-<<<<<<< HEAD
-   * @param {PresenceStatus} status Status to change to
-   * @returns {Promise<ClientUser>}
-=======
    * @param {PresenceStatusData} status Status to change to
    * @param {?number|number[]} [shardID] Shard ID(s) to have the activity set on
    * @returns {Promise<Presence>}
->>>>>>> d7c5baf7
    * @example
    * // Set the client user's status
    * client.user.setStatus('idle')
    *   .then(console.log)
    *   .catch(console.error);
-<<<<<<< HEAD
-   */
-  setStatus(status) {
-    return this.setPresence({ status });
-  }
-
-  /**
-   * Sets the game the client user is playing.
-   * @param {?string} game Game being played
-   * @param {?string} [streamingURL] Twitch stream URL
-   * @returns {Promise<ClientUser>}
-   * @deprecated
-   */
-  setGame(game, streamingURL) {
-    if (!game) return this.setPresence({ game: null });
-    return this.setPresence({
-      game: {
-        name: game,
-        url: streamingURL,
-      },
-    });
-  }
-
-  /**
-   * Sets the activity the client user is playing.
-   * @param {?string} name Activity being played
-   * @param {Object} [options] Options for setting the activity
-   * @param {string} [options.url] Twitch stream URL
-   * @param {ActivityType|number} [options.type] Type of the activity
-   * @returns {Promise<Presence>}
-   * @example
-   * client.user.setActivity('YouTube', { type: 'WATCHING' })
-   *   .then(presence => console.log(`Activity set to ${presence.game ? presence.game.name : 'none'}`))
-   *   .catch(console.error);
-   */
-  setActivity(name, { url, type } = {}) {
-    if (!name) return this.setPresence({ game: null });
-    return this.setPresence({
-      game: { name, type, url },
-    }).then(clientUser => clientUser.presence);
-  }
-
-  /**
-   * Sets/removes the AFK flag for the client user.
-   * @param {boolean} afk Whether or not the user is AFK
-   * @returns {Promise<ClientUser>}
-   */
-  setAFK(afk) {
-    return this.setPresence({ afk });
-  }
-
-  /**
-   * Fetches messages that mentioned the client's user.
-   * <warn>This is only available when using a user account.</warn>
-   * @param {Object} [options] Options for the fetch
-   * @param {number} [options.limit=25] Maximum number of mentions to retrieve
-   * @param {boolean} [options.roles=true] Whether to include role mentions
-   * @param {boolean} [options.everyone=true] Whether to include everyone/here mentions
-   * @param {GuildResolvable} [options.guild] Limit the search to a specific guild
-   * @returns {Promise<Message[]>}
-   * @deprecated
-   * @example
-   * // Fetch mentions
-   * client.user.fetchMentions()
-   *   .then(console.log)
-   *   .catch(console.error);
-   * @example
-   * // Fetch mentions from a guild
-   * client.user.fetchMentions({ guild: '222078108977594368' })
-   *   .then(console.log)
-   *   .catch(console.error);
-   */
-  fetchMentions(options = {}) {
-    return this.client.rest.methods.fetchMentions(options);
-  }
-
-  /**
-   * Send a friend request.
-   * <warn>This is only available when using a user account.</warn>
-   * @param {UserResolvable} user The user to send the friend request to
-   * @returns {Promise<User>} The user the friend request was sent to
-   * @deprecated
-   */
-  addFriend(user) {
-    user = this.client.resolver.resolveUser(user);
-    return this.client.rest.methods.addFriend(user);
-  }
-
-  /**
-   * Remove a friend.
-   * <warn>This is only available when using a user account.</warn>
-   * @param {UserResolvable} user The user to remove from your friends
-   * @returns {Promise<User>} The user that was removed
-   * @deprecated
-=======
->>>>>>> d7c5baf7
    */
   setStatus(status, shardID) {
     return this.setPresence({ status, shardID });
   }
 
   /**
-<<<<<<< HEAD
-   * Creates a guild.
-   * <warn>This is only available to bots in less than 10 guilds and user accounts.</warn>
-   * @param {string} name The name of the guild
-   * @param {string} [region] The region for the server
-   * @param {BufferResolvable|Base64Resolvable} [icon=null] The icon for the guild
-   * @returns {Promise<Guild>} The guild that was created
-   */
-  createGuild(name, region, icon = null) {
-    if (typeof icon === 'string' && icon.startsWith('data:')) {
-      return this.client.rest.methods.createGuild({ name, icon, region });
-    } else {
-      return this.client.resolver.resolveImage(icon).then(data =>
-        this.client.rest.methods.createGuild({ name, icon: data, region })
-      );
-    }
-  }
-=======
    * Options for setting an activity
    * @typedef ActivityOptions
    * @type {Object}
@@ -482,7 +148,6 @@
    * @property {ActivityType|number} [type] Type of the activity
    * @property {?number|number[]} [shardID] Shard Id(s) to have the activity set on
    */
->>>>>>> d7c5baf7
 
   /**
    * Sets the activity the client user is playing.
@@ -498,38 +163,6 @@
   setActivity(name, options = {}) {
     if (!name) return this.setPresence({ activity: null, shardID: options.shardID });
 
-<<<<<<< HEAD
-  /**
-   * Creates a Group DM.
-   * @param {GroupDMRecipientOptions[]} recipients The recipients
-   * @returns {Promise<GroupDMChannel>}
-   * @example
-   * // Create a Group DM with a token provided from OAuth
-   * client.user.createGroupDM([{
-   *   user: '66564597481480192',
-   *   accessToken: token
-   * }])
-   *   .then(console.log)
-   *   .catch(console.error);
-   */
-  createGroupDM(recipients) {
-    return this.client.rest.methods.createGroupDM({
-      recipients: recipients.map(u => this.client.resolver.resolveUserID(u.user)),
-      accessTokens: recipients.map(u => u.accessToken),
-      nicks: recipients.reduce((o, r) => {
-        if (r.nick) o[r.user ? r.user.id : r.id] = r.nick;
-        return o;
-      }, {}),
-    });
-  }
-
-  /**
-   * Accepts an invite to join a guild.
-   * <warn>This is only available when using a user account.</warn>
-   * @param {Invite|string} invite Invite or code to accept
-   * @returns {Promise<Guild>} Joined guild
-   * @deprecated
-=======
     const activity = Object.assign({}, options, typeof name === 'object' ? name : { name });
     return this.setPresence({ activity, shardID: activity.shardID });
   }
@@ -538,32 +171,10 @@
    * Sets/removes the AFK flag for the client user.
    * @param {boolean} afk Whether or not the user is AFK
    * @returns {Promise<Presence>}
->>>>>>> d7c5baf7
    */
   setAFK(afk) {
     return this.setPresence({ afk });
   }
 }
 
-ClientUser.prototype.acceptInvite =
-  util.deprecate(ClientUser.prototype.acceptInvite, 'ClientUser#acceptInvite: userbot methods will be removed');
-
-ClientUser.prototype.setGame =
-  util.deprecate(ClientUser.prototype.setGame, 'ClientUser#setGame: use ClientUser#setActivity instead');
-
-ClientUser.prototype.addFriend =
-  util.deprecate(ClientUser.prototype.addFriend, 'ClientUser#addFriend: userbot methods will be removed');
-
-ClientUser.prototype.removeFriend =
-  util.deprecate(ClientUser.prototype.removeFriend, 'ClientUser#removeFriend: userbot methods will be removed');
-
-ClientUser.prototype.setPassword =
-  util.deprecate(ClientUser.prototype.setPassword, 'ClientUser#setPassword: userbot methods will be removed');
-
-ClientUser.prototype.setEmail =
-  util.deprecate(ClientUser.prototype.setEmail, 'ClientUser#setEmail: userbot methods will be removed');
-
-ClientUser.prototype.fetchMentions =
-  util.deprecate(ClientUser.prototype.fetchMentions, 'ClientUser#fetchMentions: userbot methods will be removed');
-
 module.exports = ClientUser;